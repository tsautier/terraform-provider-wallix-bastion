--- conflicted
+++ resolved
@@ -8,32 +8,19 @@
   This is the target for bastion API connection (ip or dns name).
   It can also be sourced from the `WALLIX_BASTION_HOST` environment variable.
 
-<<<<<<< HEAD
+- **user** (Required)
+  This is the username used to authenticate on bastion API.
+  It can also be sourced from the `WALLIX_BASTION_USER` environment variable.
+
 - **token** (Optional)
   This is the token to authenticate on bastion API.
   It can also be sourced from the `WALLIX_BASTION_TOKEN` environment variable.
-=======
-- **user** (Required)  
-  This is the username used to authenticate on bastion API.  
-  It can also be sourced from the `WALLIX_BASTION_USER` environment variable.  
-
-- **token** (Optional)  
-  This is the token to authenticate on bastion API.  
-  It can also be sourced from the `WALLIX_BASTION_TOKEN` environment variable.  
->>>>>>> 5f718ee2
 
 - **port** (Optional)
   This is the tcp port for https connection on bastion API.
   It can also be sourced from the `WALLIX_BASTION_PORT` environment variable.
   Defaults to `443`.
 
-<<<<<<< HEAD
-- **user** (Optional)
-  This is the username used to authenticate on bastion API.
-  It can also be sourced from the `WALLIX_BASTION_USER` environment variable.
-
-=======
->>>>>>> 5f718ee2
 - **password** (Optional)
   This is the password used to authenticate against Bastion API.
   It can also be sourced from the `WALLIX_BASTION_PASSWORD`environment variable.

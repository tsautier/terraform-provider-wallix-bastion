--- conflicted
+++ resolved
@@ -10,11 +10,6 @@
 
 ### Special Thanks
 
-<<<<<<< HEAD
 We would like to Greatly thanks:
 
-- [Claranet](https://www.claranet.fr) for their great work on this provider!
-=======
-We would like to Greatly thanks [Claranet](https://www.claranet.fr/) for their great work on this provider!
-  
->>>>>>> 1733a50b
+- [Claranet](https://www.claranet.fr/) for their great work on this provider!